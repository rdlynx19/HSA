--- conflicted
+++ resolved
@@ -595,15 +595,10 @@
         if self.viewer is None:
             self.start_simulation()
         try:
-<<<<<<< HEAD
             self.modify_equality_constraints(disable=True, 
                                          constraints=["disc1b", "disc4b"])
             self.modify_equality_constraints(disable=False,
                                              constraints=["disc2b", "disc3b"])
-=======
-            # self.modify_equality_constraints(disable=True, 
-            #                              constraints=["disc1b", "disc4b"])
->>>>>>> 00d90ecc
 
             self.step_simulation()
             self.sync_viewer()
@@ -651,15 +646,10 @@
         if self.viewer is None:
             self.start_simulation()
         try:
-<<<<<<< HEAD
             self.modify_equality_constraints(disable=True, 
                                          constraints=["disc2b", "disc3b"])
             self.modify_equality_constraints(disable=False,
                                              constraints=["disc1b", "disc4b"])
-=======
-            # self.modify_equality_constraints(disable=True, 
-            #                              constraints=["disc2b", "disc3b"])
->>>>>>> 00d90ecc
 
             self.step_simulation()
             self.sync_viewer()
